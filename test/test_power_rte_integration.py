# SPDX-FileCopyrightText: 2025 RTE (https://www.rte-france.com)
#
# This Source Code Form is subject to the terms of the Mozilla Public
# License, v. 2.0. If a copy of the MPL was not distributed with this
# file, You can obtain one at http://mozilla.org/MPL/2.0/.
# SPDX-License-Identifier: MPL-2.0

import numpy as np
import pandas as pd

from thermohl.power import rte
from thermohl.solver import Args


class ExcelSheet:
    """Object to compare power terms from rte's excel sheet version 7."""

    def __init__(self, dic):
        self.args = Args(dic)
        self.args.nbc = dic["nbc"]

    def joule_heating(self, Ta, I=None):
        if I is None:
            I = self.args["I"]
        d = self.args["d"]
        D = self.args["D"]
        Rdc = self.args["RDC20"] * (
            1.0 + self.args["kl"] * (Ta - 20.0) + self.args["kq"] * (Ta - 20.0) ** 2
        )
        z = 8 * np.pi * 50.0 * (D - d) ** 2 / ((D**2 - d**2) * 1.0e07 * Rdc)
        a = 7 * z**2 / (315 + 3 * z**2)
        b = 56 / (211 + z**2)
        beta = 1.0 - d / D
        kep = 1 + a * (1.0 - 0.5 * beta - b * beta**2)
        kem = np.where(
            (d > 0.0) & (self.args["nbc"] == 3),
            self.args["km"]
            + self.args["ki"] * I / (self.args["A"] - self.args["a"]) * 1.0e-06,
            1.0,
        )
        Rac = Rdc * kep * kem
        return Rac * self.args["I"] ** 2

    def solar_heating(self):
        csm = np.array([0, 31, 59, 90, 120, 151, 181, 212, 243, 273, 304, 334])
        O4 = csm[self.args["month"] - 1] + self.args["day"]
        O5 = self.args["hour"]
        O6 = np.deg2rad(self.args["lat"])
        Q4 = np.deg2rad(23.46 * np.sin(np.deg2rad((284 + O4) / 365 * 360)))
        Q5 = np.deg2rad((O5 - 12) * 15)
        Q6 = np.rad2deg(
            np.arcsin(np.cos(O6) * np.cos(Q4) * np.cos(Q5) + np.sin(O6) * np.sin(Q4))
        )
        q = np.maximum(
            -42
            + 63.8 * Q6
            - 1.922 * Q6**2
            + 0.03469 * Q6**3
            - 0.000361 * Q6**4
            + 0.000001943 * Q6**5
            - 0.00000000408 * Q6**6,
            0.0,
        )
        Q7 = np.sin(Q5) / (np.sin(O6) * np.cos(Q5) - np.cos(O6) * np.tan(Q4))
        Q8 = np.deg2rad(180 + np.rad2deg(np.arctan(Q7)))
        O7 = np.pi / 2
        O2 = np.arccos(np.cos(np.deg2rad(Q6)) * np.cos(Q8 - O7))
        q *= np.sin(O2)
        return q * self.args["D"] * self.args["alpha"]

    def convective_cooling(self, Ts):
        D = self.args["D"]
        Tf = 0.5 * (Ts + self.args["Ta"])
        lm = 0.02424 + 0.00007477 * Tf - 0.000000004407 * Tf**2
        rho = (
            1.293 - 0.0001525 * self.args["alt"] + 0.00000000638 * self.args["alt"] ** 2
        ) / (1 + 0.00367 * Tf)
        mu = (0.000001458 * (Tf + 273) ** 1.5) / (Tf + 383.4)
        Re = self.args["ws"] * self.args["D"] * rho / mu
        F = np.maximum(1.01 + 1.35 * Re**0.52, 0.754 * Re**0.6)
        wa = np.deg2rad(self.args["wa"])
        K = 1.194 - np.cos(wa) + 0.194 * np.cos(2 * wa) + 0.368 * np.sin(2 * wa)
        PCn = (
            3.645
            * rho**0.5
            * D**0.75
            * np.sign(Ts - self.args["Ta"])
            * np.abs(Ts - self.args["Ta"]) ** 1.25
        )
        PCf = F * lm * K * (Ts - self.args["Ta"])
        # print(f"re={Re}, kp={K}, lam={lm}")
        # print(f"pcn={PCn}, pcf={PCf}")
        return np.maximum(PCn, PCf)

    def radiative_cooling(self, Ts):
        D = self.args["D"]
        return (
            17.8
            * D
            * self.args["epsilon"]
            * (((273 + Ts) / 100) ** 4 - ((273 + self.args["Ta"]) / 100) ** 4)
        )


def excel_conductor_data():
    """Get conductor data from excel sheet (hard-coded)."""
    df = pd.DataFrame(
        dict(
            conductor=[
                "ACSS1317",
                "Aster228",
                "Aster570",
                "Crocus412",
                "Pastel228",
                "Petunia612",
            ],
            D=[44.0, 19.6, 31.06, 26.4, 19.6, 32.1],
            d=[21.28, 0.0, 0.0, 12.0, 8.4, 13.25],
            A=[1317, 228, 570, 412, 228, 612],
            a=[0, 0, 0, 0, 0, 0],
            B=[1049, 228, 570, 323, 185, 508],
            RDC20=[0.0272, 0.146, 0.0583, 0.089, 0.18, 0.0657],
            kl=[0.004, 0.0036, 0.0036, 0.004, 0.0036, 0.0036],
            km=[1.006, 1.0, 1.0, 1.0, 1.0, 1.006],
            ki=[0.016, 0.0, 0.0, 0.0, 0.0, 0.016],
            kq=[8.0e-07, 8.0e-07, 8.0e-07, 8.0e-07, 8.0e-07, 8.0e-07],
            nbc=[3, 0, 0, 2, 2, 3],
        )
    )

    df["a"] = df["A"] - df["B"]
    df.drop(columns=["B"], inplace=True)
    df["D"] *= 1.0e-03
    df["d"] *= 1.0e-03
    df["A"] *= 1.0e-06
    df["a"] *= 1.0e-06
    df["RDC20"] *= 1.0e-03

    return df


def scenarios():
    """Get list of hard-coded scenarios to test."""
    dic = dict(
        conductor=[
            "Aster228",
            "Pastel228",
            "Petunia612",
            "Petunia612",
            "ACSS1317",
            "ACSS1317",
            "Aster228",
            "Aster228",
            "Aster228",
            "Aster228",
        ],
        Ta=[20.0, 20.0, 20.0, 20.0, 20.0, 20.0, 20.0, 20.0, 20.0, 20.0],
        ws=[3.0, 3.0, 3.0, 0.0, 0.0, 3.0, 0.6, 0.6, 0.6, 0.6],
        wa=[90.0, 90.0, 90.0, 45.0, 45.0, 90.0, 90.0, 90.0, 90.0, 90.0],
        Qs=[
            np.nan,
            np.nan,
            np.nan,
            np.nan,
            np.nan,
            np.nan,
            np.nan,
            np.nan,
            np.nan,
            np.nan,
        ],
        lat=[46.0, 46.0, 46.0, 46.0, 46.0, 46.0, 46.0, 46.0, 46.0, 46.0],
        alt=[1.0, 1.0, 1.0, 1.0, 1.0, 1.0, 1.0, 1.0, 1.0, 1.0],
        azm=90.0,
        I=[1000.0, 1000.0, 1800.0, 1100.0, 3000.0, 4000.0, 700.0, 700.0, 700.0, 700.0],
        alpha=0.9,
        epsilon=0.8,
        tb=0.0,
        month=[3, 3, 3, 3, 3, 3, 3, 6, 6, 6],
        day=[7, 7, 7, 7, 7, 7, 7, 21, 21, 21],
        hour=[0.0, 0.0, 0.0, 0.0, 0.0, 0.0, 12.0, 12.0, 19.0, 12.0],
    )
    df = pd.DataFrame(dic)
    dg = excel_conductor_data()
    df = pd.merge(df, dg, on="conductor", how="left").drop(columns="conductor")
    return df


def test_compare_power():
    """Compare computed values to hard-coded ones from ieee guide [find ref]."""

    T = np.linspace(-50, +250, 999)

    ds = scenarios()
    n = len(ds)
    ds = pd.concat(len(T) * (ds,)).reset_index(drop=True)
    T = np.concatenate([n * (t,) for t in T])

    from thermohl.utils import df2dict

    d1 = df2dict(ds)
    ds["wa"] = np.rad2deg(
        np.arcsin(np.sin(np.deg2rad(np.abs(ds["azm"] - ds["wa"]) % 180.0)))
    )
    d2 = df2dict(ds)
    del (ds, n)

    pj = rte.JouleHeating(**d1)
    ps = rte.SolarHeating(**d1)
    pc = rte.ConvectiveCooling(**d1)
    pr = rte.RadiativeCooling(**d1)
    ex = ExcelSheet(d2)

    assert np.allclose(ex.joule_heating(T), pj.value(T))
    assert np.allclose(ex.solar_heating(), ps.value(0.0))
    assert np.allclose(ex.convective_cooling(T), pc.value(T))
    assert np.allclose(ex.radiative_cooling(T), pr.value(T))


def test_solar_heating():
    # adapted from devin repo dev/test/test_rte.py

    n = 5
    ones = np.ones(n)

    lat = np.array([40.0, 46.0, 46.0, 46.0, 46.0])
    azm = np.array([90.0, 0.0, 0.0, 0.0, 0.0])
    month = np.array([7, 3, 3, 3, 3])
    day = np.array([19, 7, 14, 7, 7])
    hour = np.array([14.0, 12.0, 17.0, 12.0, 12.0])
    D = 4.4e-02 * ones
    alpha = 0.9 * ones

    p = np.array([34.9, 21.9357, 13.95, 21.9357, 21.9357])
<<<<<<< HEAD
    s = rte.SolarHeating(lat, azm, month, day, hour, D, alpha)
=======
    s = rte.SolarHeating(lat, azm, month, day, hour, D, alpha, Qs=np.nan)
>>>>>>> d3071cea

    assert np.allclose(p, s.value(ones), 0.1)<|MERGE_RESOLUTION|>--- conflicted
+++ resolved
@@ -232,10 +232,6 @@
     alpha = 0.9 * ones
 
     p = np.array([34.9, 21.9357, 13.95, 21.9357, 21.9357])
-<<<<<<< HEAD
     s = rte.SolarHeating(lat, azm, month, day, hour, D, alpha)
-=======
-    s = rte.SolarHeating(lat, azm, month, day, hour, D, alpha, Qs=np.nan)
->>>>>>> d3071cea
 
     assert np.allclose(p, s.value(ones), 0.1)
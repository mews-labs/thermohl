--- conflicted
+++ resolved
@@ -30,38 +30,6 @@
 
         If more than one input are numpy arrays, they should have the same size.
 
-<<<<<<< HEAD
-        Parameters
-        ----------
-        lat : float or np.ndarray
-            Latitude.
-        alt : float or np.ndarray
-            Altitude.
-        azm : float or np.ndarray
-            Azimuth.
-        tb : float or np.ndarray
-            Air pollution from 0 (clean) to 1 (polluted).
-        month : int or np.ndarray
-            Month number (must be between 1 and 12).
-        day : int or np.ndarray
-            Day of the month (must be between 1 and 28, 29, 30 or 31 depending on
-            month).
-        hour : float or np.ndarray
-            Hour of the day (solar, must be between 0 and 23).
-        D : float or np.ndarray
-            external diameter.
-        alpha : float or np.ndarray
-            Solar absorption coefficient.
-        srad : float or np.ndarray
-            Solar irradiance. Default is nan. If nan value is estimated using
-            all other input.
-
-        Returns
-        -------
-        float or np.ndarray
-            Power term value (W.m\ :sup:`-1`\ ).
-
-=======
         Args:
             lat (float | numpy.ndarray): Latitude.
             alt (float | numpy.ndarray): Altitude.
@@ -73,7 +41,10 @@
             D (float | numpy.ndarray): external diameter.
             alpha (float | numpy.ndarray): Solar absorption coefficient.
             srad (float | numpy.ndarray | None): Optional precomputed solar radiation term.
->>>>>>> d3071cea
+
+        Returns:
+            float or np.ndarray: Power term value (W.m\ :sup:`-1`\ ).
+
         """
         est = _SRad(
             [
